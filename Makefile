--- conflicted
+++ resolved
@@ -115,17 +115,15 @@
 	echo "[Cleaning]"
 	rm -rf client.csr server.csr extfile.cnf extfile2.cnf ca.srl *.pem
 
-<<<<<<< HEAD
 	# [dockerAPI] # dockerd --tlsverify --tlscacert=ca.pem --tlscert=server-cert.pem --tlskey=server-key.pem -H=0.0.0.0:2375
 	# Error starting daemon: pid file found, ensure docker is not running or delete /var/run/docker.pid
-=======
+
 ## Run project using docker-compose
 compose:
-	docker-compose -f dockers/development/docker-compose.yml build
-	echo "Running compose"
-	docker-compose -f dockers/development/docker-compose.yml down -v
-	docker-compose -f dockers/development/docker-compose.yml up -d --force-recreate
->>>>>>> 987ee85d
+	docker-compose -f dev/docker-compose.yml build
+	docker-compose -f dev/docker-compose.yml down -v
+	docker-compose -f dev/docker-compose.yml up -d --force-recreate
+
 
 ## Prints help message
 help:
