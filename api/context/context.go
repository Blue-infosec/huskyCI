// Copyright 2018 Globo.com authors. All rights reserved.
// Use of this source code is governed by a BSD-style
// license that can be found in the LICENSE file.

package context

import (
	"fmt"
	"strings"
	"sync"
	"time"

	"github.com/globocom/huskyCI/api/types"
)

// APIConfiguration holds all API configuration.
var (
	APIConfiguration *APIConfig
	onceConfig       sync.Once
	DefaultConf      *DefaultConfig
)

func init() {
	DefaultConf = &DefaultConfig{
		Caller: &ExternalCalls{},
	}
}

// MongoConfig represents MongoDB configuration.
type MongoConfig struct {
	Address      string
	DatabaseName string
	Username     string
	Password     string
	Port         int
	Timeout      time.Duration
	PoolLimit    int
}

// DockerHostsConfig represents Docker Hosts configuration.
type DockerHostsConfig struct {
	Address              string
	DockerAPIPort        int
	Certificate          string
	PathCertificate      string
	Key                  string
	Host                 string
	TLSVerify            int
	MaxContainersAllowed int
}

// GraylogConfig represents Graylog configuration.
type GraylogConfig struct {
	Address        string
	Protocol       string
	AppName        string
	Tag            string
	DevelopmentEnv bool
}

// APIConfig represents API configuration.
type APIConfig struct {
	Port                 int
	Version              string
	ReleaseDate          string
	UseTLS               bool
	GitPrivateSSHKey     string
	GraylogConfig        *GraylogConfig
	MongoDBConfig        *MongoConfig
	DockerHostsConfig    *DockerHostsConfig
	EnrySecurityTest     *types.SecurityTest
	GosecSecurityTest    *types.SecurityTest
	BanditSecurityTest   *types.SecurityTest
	BrakemanSecurityTest *types.SecurityTest
	RetirejsSecurityTest *types.SecurityTest
	NpmAuditSecurityTest *types.SecurityTest
	SafetySecurityTest   *types.SecurityTest
}

// DefaultConfig is the struct that stores the caller for testing.
type DefaultConfig struct {
	Caller CallerInterface
}

// GetAPIConfig returns the instance of an APIConfig.
func (dF DefaultConfig) GetAPIConfig() (*APIConfig, error) {

	// load Viper using api/config.yml
	if err := dF.Caller.SetConfigFile("config", "api/"); err != nil {
		fmt.Println("Error reading Viper config: ", err)
		return nil, err
	}
	dF.SetOnceConfig()
	return APIConfiguration, nil
}

// SetOnceConfig sets APIConfiguration once
func (dF DefaultConfig) SetOnceConfig() {
	onceConfig.Do(func() {
		APIConfiguration = &APIConfig{
			Port:                 dF.GetAPIPort(),
			Version:              dF.GetAPIVersion(),
			ReleaseDate:          dF.GetAPIReleaseDate(),
			UseTLS:               dF.GetAPIUseTLS(),
			GitPrivateSSHKey:     dF.getGitPrivateSSHKey(),
			GraylogConfig:        dF.getGraylogConfig(),
			MongoDBConfig:        dF.getMongoConfig(),
			DockerHostsConfig:    dF.getDockerHostsConfig(),
			EnrySecurityTest:     dF.getSecurityTestConfig("enry"),
			GosecSecurityTest:    dF.getSecurityTestConfig("gosec"),
			BanditSecurityTest:   dF.getSecurityTestConfig("bandit"),
			BrakemanSecurityTest: dF.getSecurityTestConfig("brakeman"),
			RetirejsSecurityTest: dF.getSecurityTestConfig("retirejs"),
			NpmAuditSecurityTest: dF.getSecurityTestConfig("npmaudit"),
			SafetySecurityTest:   dF.getSecurityTestConfig("safety"),
		}
	})
}

// GetAPIPort will return the port number
// where HuskyCI will be listening to.
// If HUSKYCI_API_PORT is not set, it will
// return the default 8888 port.
func (dF DefaultConfig) GetAPIPort() int {
	apiPort, err := dF.Caller.ConvertStrToInt(dF.Caller.GetEnvironmentVariable("HUSKYCI_API_PORT"))
	if err != nil {
		apiPort = 8888
	}
	return apiPort
}

// GetAPIVersion returns current API version
func (dF DefaultConfig) GetAPIVersion() string {
	return "0.6.0"
}

// GetAPIReleaseDate returns current API release date
func (dF DefaultConfig) GetAPIReleaseDate() string {
	return "2019-07-18"
}

// GetAPIUseTLS returns a boolean. If true, Husky API
// will be initialized with TLS. Otherwise, it won't.
// This depends on HUSKYCI_API_ENABLE_HTTPS variable.
func (dF DefaultConfig) GetAPIUseTLS() bool {
	option := dF.Caller.GetEnvironmentVariable("HUSKYCI_API_ENABLE_HTTPS")
	if strings.EqualFold(option, "true") || option == "1" {
		return true
	}
	return false
}

func (dF DefaultConfig) getGitPrivateSSHKey() string {
	return dF.Caller.GetEnvironmentVariable("HUSKYCI_API_GIT_PRIVATE_SSH_KEY")
}

func (dF DefaultConfig) getGraylogConfig() *GraylogConfig {
	return &GraylogConfig{
		Address:        dF.Caller.GetEnvironmentVariable("HUSKYCI_LOGGING_GRAYLOG_ADDR"),
		Protocol:       dF.Caller.GetEnvironmentVariable("HUSKYCI_LOGGING_GRAYLOG_PROTO"),
		AppName:        dF.Caller.GetEnvironmentVariable("HUSKYCI_LOGGING_GRAYLOG_APP_NAME"),
		Tag:            dF.Caller.GetEnvironmentVariable("HUSKYCI_LOGGING_GRAYLOG_TAG"),
		DevelopmentEnv: dF.GetGraylogIsDev(),
	}
}

// GetGraylogIsDev returns a true boolean if
// it is running in a development environment.
// This tells GlbGelf to generate logs only to
// stdout. Otherwise, it will return false. It
// depends on HUSKYCI_LOGGING_GRAYLOG_DEV env.
func (dF DefaultConfig) GetGraylogIsDev() bool {
	option := dF.Caller.GetEnvironmentVariable("HUSKYCI_LOGGING_GRAYLOG_DEV")
	if strings.EqualFold(option, "false") || option == "0" {
		return false
	}
	return true
}

func (dF DefaultConfig) getMongoConfig() *MongoConfig {
	mongoHost := dF.Caller.GetEnvironmentVariable("HUSKYCI_DATABASE_MONGO_ADDR")
	mongoPort := dF.GetMongoPort()
	mongoAddress := fmt.Sprintf("%s:%d", mongoHost, mongoPort)
	return &MongoConfig{
		Address:      mongoAddress,
		DatabaseName: dF.Caller.GetEnvironmentVariable("HUSKYCI_DATABASE_MONGO_DBNAME"),
		Username:     dF.Caller.GetEnvironmentVariable("HUSKYCI_DATABASE_MONGO_DBUSERNAME"),
		Password:     dF.Caller.GetEnvironmentVariable("HUSKYCI_DATABASE_MONGO_DBPASSWORD"),
		Port:         mongoPort,
		Timeout:      dF.GetMongoTimeout(),
		PoolLimit:    dF.GetMongoPoolLimit(),
	}
}

//GetMongoPort returns the port where MongoDB
// will be listening to. It depends on an env
// called HUSKYCI_DATABASE_MONGO_PORT.
func (dF DefaultConfig) GetMongoPort() int {
	mongoPort, err := dF.Caller.ConvertStrToInt(dF.Caller.GetEnvironmentVariable("HUSKYCI_DATABASE_MONGO_PORT"))
	if err != nil {
		return 27017
	}
	return mongoPort
}

// GetMongoTimeout returns a time.Duration for
// duration of a connection with MongoDB. This
// depends on HUSKYCI_DATABASE_MONGO_TIMEOUT.
func (dF DefaultConfig) GetMongoTimeout() time.Duration {
	mongoTimeout, err := dF.Caller.ConvertStrToInt(dF.Caller.GetEnvironmentVariable("HUSKYCI_DATABASE_MONGO_TIMEOUT"))
	if err != nil {
		return dF.Caller.GetTimeDurationInSeconds(60)
	}
	return dF.Caller.GetTimeDurationInSeconds(mongoTimeout)
}

// GetMongoPoolLimit returns an integer with
// the limit of pool of connections opened with
// MongoDB. This depends on an enviroment var
// called HUSKYCI_DATABASE_MONGO_POOL_LIMIT.
func (dF DefaultConfig) GetMongoPoolLimit() int {
	mongoPoolLimit, err := dF.Caller.ConvertStrToInt(dF.Caller.GetEnvironmentVariable("HUSKYCI_DATABASE_MONGO_POOL_LIMIT"))
	if err != nil || mongoPoolLimit <= 0 {
		return 1000
	}
	return mongoPoolLimit
}

func (dF DefaultConfig) getDockerHostsConfig() *DockerHostsConfig {
	dockerAPIPort := dF.GetDockerAPIPort()
	dockerHostsAddressesEnv := dF.Caller.GetEnvironmentVariable("HUSKYCI_DOCKERAPI_ADDR")
	dockerHostsAddresses := strings.Split(dockerHostsAddressesEnv, " ")
	dockerHostsCertificate := dF.Caller.GetEnvironmentVariable("HUSKYCI_DOCKERAPI_CERT_FILE")
	dockerHostsPathCertificates := dF.Caller.GetEnvironmentVariable("HUSKYCI_DOCKERAPI_CERT_PATH")
	dockerHostsKey := dF.Caller.GetEnvironmentVariable("HUSKYCI_DOCKERAPI_CERT_KEY")
	return &DockerHostsConfig{
		Address:              dockerHostsAddresses[0],
		DockerAPIPort:        dockerAPIPort,
		Certificate:          dockerHostsCertificate,
		PathCertificate:      dockerHostsPathCertificates,
		Key:                  dockerHostsKey,
		Host:                 fmt.Sprintf("%s:%d", dockerHostsAddresses[0], dockerAPIPort),
		TLSVerify:            dF.GetDockerAPITLSVerify(),
		MaxContainersAllowed: dF.GetMaxContainersAllowed(),
	}
}

// GetDockerAPIPort will return the port number
// where Docker API will be listening to. This
// depends on HUSKYCI_DOCKERAPI_PORT.
func (dF DefaultConfig) GetDockerAPIPort() int {
	dockerAPIport, err := dF.Caller.ConvertStrToInt(dF.Caller.GetEnvironmentVariable("HUSKYCI_DOCKERAPI_PORT"))
	if err != nil {
		return 2376
	}
	return dockerAPIport
}

// GetDockerAPITLSVerify returns an int that is
// interpreted as a boolean. If HUSKYCI_DOCKERAPI_TLS_VERIFY
// is false, it will return 0 and TLS won't be configured
// in the Docker API. Otherwise, it will return 1 and Docker
// API will use TLS protocol.
func (dF DefaultConfig) GetDockerAPITLSVerify() int {
	option := dF.Caller.GetEnvironmentVariable("HUSKYCI_DOCKERAPI_TLS_VERIFY")
	if strings.EqualFold(option, "false") || option == "0" {
		return 0
	}
	return 1
}

func (dF DefaultConfig) getSecurityTestConfig(securityTestName string) *types.SecurityTest {
	return &types.SecurityTest{
<<<<<<< HEAD
		Name:             viper.GetString(fmt.Sprintf("%s.name", securityTestName)),
		Image:            viper.GetString(fmt.Sprintf("%s.image", securityTestName)),
		Type:             viper.GetString(fmt.Sprintf("%s.type", securityTestName)),
		Cmd:              viper.GetString(fmt.Sprintf("%s.cmd", securityTestName)),
		Language:         viper.GetString(fmt.Sprintf("%s.language", securityTestName)),
		Default:          viper.GetBool(fmt.Sprintf("%s.default", securityTestName)),
		TimeOutInSeconds: viper.GetInt(fmt.Sprintf("%s.timeOutInSeconds", securityTestName)),
=======
		Name:             dF.Caller.GetStringFromConfigFile(fmt.Sprintf("%s.name", securityTestName)),
		Image:            dF.Caller.GetStringFromConfigFile(fmt.Sprintf("%s.image", securityTestName)),
		Cmd:              dF.Caller.GetStringFromConfigFile(fmt.Sprintf("%s.cmd", securityTestName)),
		Language:         dF.Caller.GetStringFromConfigFile(fmt.Sprintf("%s.language", securityTestName)),
		Default:          dF.Caller.GetBoolFromConfigFile(fmt.Sprintf("%s.default", securityTestName)),
		TimeOutInSeconds: dF.Caller.GetIntFromConfigFile(fmt.Sprintf("%s.timeOutInSeconds", securityTestName)),
>>>>>>> 18bef6c4
	}
}

// GetMaxContainersAllowed returns an interger the maximum number
// interpreted as the maximum number of containers initialized
// in parallel. It depends on the environment variable called
// HUSKYCI_DOCKERAPI_MAX_CONTAINERS_BEFORE_CLEANING.
func (dF DefaultConfig) GetMaxContainersAllowed() int {
	maxContainersAllowed, err := dF.Caller.ConvertStrToInt(dF.Caller.GetEnvironmentVariable("HUSKYCI_DOCKERAPI_MAX_CONTAINERS_BEFORE_CLEANING"))
	if err != nil {
		return 50
	}
	return maxContainersAllowed
}<|MERGE_RESOLUTION|>--- conflicted
+++ resolved
@@ -271,22 +271,12 @@
 
 func (dF DefaultConfig) getSecurityTestConfig(securityTestName string) *types.SecurityTest {
 	return &types.SecurityTest{
-<<<<<<< HEAD
-		Name:             viper.GetString(fmt.Sprintf("%s.name", securityTestName)),
-		Image:            viper.GetString(fmt.Sprintf("%s.image", securityTestName)),
-		Type:             viper.GetString(fmt.Sprintf("%s.type", securityTestName)),
-		Cmd:              viper.GetString(fmt.Sprintf("%s.cmd", securityTestName)),
-		Language:         viper.GetString(fmt.Sprintf("%s.language", securityTestName)),
-		Default:          viper.GetBool(fmt.Sprintf("%s.default", securityTestName)),
-		TimeOutInSeconds: viper.GetInt(fmt.Sprintf("%s.timeOutInSeconds", securityTestName)),
-=======
 		Name:             dF.Caller.GetStringFromConfigFile(fmt.Sprintf("%s.name", securityTestName)),
 		Image:            dF.Caller.GetStringFromConfigFile(fmt.Sprintf("%s.image", securityTestName)),
 		Cmd:              dF.Caller.GetStringFromConfigFile(fmt.Sprintf("%s.cmd", securityTestName)),
 		Language:         dF.Caller.GetStringFromConfigFile(fmt.Sprintf("%s.language", securityTestName)),
 		Default:          dF.Caller.GetBoolFromConfigFile(fmt.Sprintf("%s.default", securityTestName)),
 		TimeOutInSeconds: dF.Caller.GetIntFromConfigFile(fmt.Sprintf("%s.timeOutInSeconds", securityTestName)),
->>>>>>> 18bef6c4
 	}
 }
 
