// Copyright 2019 Globo.com authors. All rights reserved.
// Use of this source code is governed by a BSD-style
// license that can be found in the LICENSE file.

package token

import (
	"crypto/rand"
	"encoding/base64"
	"time"

	"github.com/globocom/huskyCI/api/db"
	"github.com/globocom/huskyCI/api/types"
	"github.com/globocom/huskyCI/api/util"
	"github.com/google/uuid"
)

// ValidateURL validates if an URL is malicious or not.
<<<<<<< HEAD
func (tC *TokenCaller) ValidateURL(url string) (string, error) {
=======
func (tC *TCaller) ValidateURL(url string) (string, error) {
>>>>>>> 18bef6c4
	return util.CheckMaliciousRepoURL(url)
}

func generateRandomBytes() ([]byte, error) {
	b := make([]byte, 32)
	_, err := rand.Read(b)
	return b, err
}

// GenerateToken generates a new token to be used in auth.
<<<<<<< HEAD
func (tC *TokenCaller) GenerateToken() (string, error) {
=======
func (tC *TCaller) GenerateToken() (string, error) {
>>>>>>> 18bef6c4
	b, err := generateRandomBytes()
	return base64.URLEncoding.EncodeToString(b), err
}

// GetTimeNow returns the time now.
<<<<<<< HEAD
func (tC *TokenCaller) GetTimeNow() time.Time {
=======
func (tC *TCaller) GetTimeNow() time.Time {
>>>>>>> 18bef6c4
	return time.Now()
}

// StoreAccessToken stores a new access token into MongoDB.
<<<<<<< HEAD
func (tC *TokenCaller) StoreAccessToken(accessToken types.DBToken) error {
=======
func (tC *TCaller) StoreAccessToken(accessToken types.DBToken) error {
>>>>>>> 18bef6c4
	return db.InsertDBAccessToken(accessToken)
}

// FindAccessToken gets an AccessToken based on an given ID.
<<<<<<< HEAD
func (tC *TokenCaller) FindAccessToken(ID string) (types.DBToken, error) {
=======
func (tC *TCaller) FindAccessToken(ID string) (types.DBToken, error) {
>>>>>>> 18bef6c4
	aTokenQuery := map[string]interface{}{"uuid": ID}
	return db.FindOneDBAccessToken(aTokenQuery)
}

// FindRepoURL checks if a Access TOken is present based on a given URL.
<<<<<<< HEAD
func (tC *TokenCaller) FindRepoURL(repositoryURL string) error {
	repoQuery := map[string]interface{}{"repositoryURL": repositoryURL}
=======
func (tC *TCaller) FindRepoURL(repositoryURL string) error {
	repoQuery := map[string]interface{}{"repositoryURL": repositoryURL, "isValid": true}
>>>>>>> 18bef6c4
	_, err := db.FindOneDBAccessToken(repoQuery)
	return err
}

// GenerateUUID returns a new UUID.
<<<<<<< HEAD
func (tC *TokenCaller) GenerateUUID() string {
=======
func (tC *TCaller) GenerateUUID() string {
>>>>>>> 18bef6c4
	return uuid.New().String()
}

// EncodeBase64 retunrs a string in base64.
<<<<<<< HEAD
func (tC *TokenCaller) EncodeBase64(m string) string {
=======
func (tC *TCaller) EncodeBase64(m string) string {
>>>>>>> 18bef6c4
	return base64.URLEncoding.EncodeToString([]byte(m))
}

// DecodeToStringBase64 decodes a base64 string.
<<<<<<< HEAD
func (tC *TokenCaller) DecodeToStringBase64(encodedVal string) (string, error) {
=======
func (tC *TCaller) DecodeToStringBase64(encodedVal string) (string, error) {
>>>>>>> 18bef6c4
	decodedVal, err := base64.URLEncoding.DecodeString(encodedVal)
	return string(decodedVal), err
}

// UpdateAccessToken updates an access Token in MongoDB based on its UUID.
<<<<<<< HEAD
func (tC *TokenCaller) UpdateAccessToken(ID string, accesstoken types.DBToken) error {
=======
func (tC *TCaller) UpdateAccessToken(ID string, accesstoken types.DBToken) error {
>>>>>>> 18bef6c4
	aTokenQuery := map[string]interface{}{"uuid": ID}
	return db.UpdateOneDBAccessToken(aTokenQuery, accesstoken)
}<|MERGE_RESOLUTION|>--- conflicted
+++ resolved
@@ -16,11 +16,7 @@
 )
 
 // ValidateURL validates if an URL is malicious or not.
-<<<<<<< HEAD
-func (tC *TokenCaller) ValidateURL(url string) (string, error) {
-=======
 func (tC *TCaller) ValidateURL(url string) (string, error) {
->>>>>>> 18bef6c4
 	return util.CheckMaliciousRepoURL(url)
 }
 
@@ -31,89 +27,52 @@
 }
 
 // GenerateToken generates a new token to be used in auth.
-<<<<<<< HEAD
-func (tC *TokenCaller) GenerateToken() (string, error) {
-=======
 func (tC *TCaller) GenerateToken() (string, error) {
->>>>>>> 18bef6c4
 	b, err := generateRandomBytes()
 	return base64.URLEncoding.EncodeToString(b), err
 }
 
 // GetTimeNow returns the time now.
-<<<<<<< HEAD
-func (tC *TokenCaller) GetTimeNow() time.Time {
-=======
 func (tC *TCaller) GetTimeNow() time.Time {
->>>>>>> 18bef6c4
 	return time.Now()
 }
 
 // StoreAccessToken stores a new access token into MongoDB.
-<<<<<<< HEAD
-func (tC *TokenCaller) StoreAccessToken(accessToken types.DBToken) error {
-=======
 func (tC *TCaller) StoreAccessToken(accessToken types.DBToken) error {
->>>>>>> 18bef6c4
 	return db.InsertDBAccessToken(accessToken)
 }
 
 // FindAccessToken gets an AccessToken based on an given ID.
-<<<<<<< HEAD
-func (tC *TokenCaller) FindAccessToken(ID string) (types.DBToken, error) {
-=======
 func (tC *TCaller) FindAccessToken(ID string) (types.DBToken, error) {
->>>>>>> 18bef6c4
 	aTokenQuery := map[string]interface{}{"uuid": ID}
 	return db.FindOneDBAccessToken(aTokenQuery)
 }
 
 // FindRepoURL checks if a Access TOken is present based on a given URL.
-<<<<<<< HEAD
-func (tC *TokenCaller) FindRepoURL(repositoryURL string) error {
-	repoQuery := map[string]interface{}{"repositoryURL": repositoryURL}
-=======
 func (tC *TCaller) FindRepoURL(repositoryURL string) error {
 	repoQuery := map[string]interface{}{"repositoryURL": repositoryURL, "isValid": true}
->>>>>>> 18bef6c4
 	_, err := db.FindOneDBAccessToken(repoQuery)
 	return err
 }
 
 // GenerateUUID returns a new UUID.
-<<<<<<< HEAD
-func (tC *TokenCaller) GenerateUUID() string {
-=======
 func (tC *TCaller) GenerateUUID() string {
->>>>>>> 18bef6c4
 	return uuid.New().String()
 }
 
 // EncodeBase64 retunrs a string in base64.
-<<<<<<< HEAD
-func (tC *TokenCaller) EncodeBase64(m string) string {
-=======
 func (tC *TCaller) EncodeBase64(m string) string {
->>>>>>> 18bef6c4
 	return base64.URLEncoding.EncodeToString([]byte(m))
 }
 
 // DecodeToStringBase64 decodes a base64 string.
-<<<<<<< HEAD
-func (tC *TokenCaller) DecodeToStringBase64(encodedVal string) (string, error) {
-=======
 func (tC *TCaller) DecodeToStringBase64(encodedVal string) (string, error) {
->>>>>>> 18bef6c4
 	decodedVal, err := base64.URLEncoding.DecodeString(encodedVal)
 	return string(decodedVal), err
 }
 
 // UpdateAccessToken updates an access Token in MongoDB based on its UUID.
-<<<<<<< HEAD
-func (tC *TokenCaller) UpdateAccessToken(ID string, accesstoken types.DBToken) error {
-=======
 func (tC *TCaller) UpdateAccessToken(ID string, accesstoken types.DBToken) error {
->>>>>>> 18bef6c4
 	aTokenQuery := map[string]interface{}{"uuid": ID}
 	return db.UpdateOneDBAccessToken(aTokenQuery, accesstoken)
 }