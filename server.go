package main

import (
	"errors"
	"flag"
	"fmt"
	"os"

	"github.com/globocom/glbgelf"
	"github.com/globocom/husky/analysis"
	apiContext "github.com/globocom/husky/context"
	db "github.com/globocom/husky/db/mongo"
	docker "github.com/globocom/husky/dockers"
	"github.com/globocom/husky/types"
	"github.com/labstack/echo"
	"github.com/labstack/echo/middleware"
	mgo "gopkg.in/mgo.v2"
	"strings"
)

var (
	version string
	commit  string
	date    string
)

const projectName = "HuskyCI"

func main() {

<<<<<<< HEAD
	configAndPrintVersion(version, commit, date)

	fmt.Println("[*] Starting Husky...")
=======
	isDev := true
	if strings.EqualFold(os.Getenv("HUSKYCI_DEV"), "false") {
		isDev = false
	}

	glbgelf.InitLogger(os.Getenv("HUSKYCI_GRAYLOG_ADDR"), os.Getenv("HUSKYCI_APP_NAME"), os.Getenv("HUSKYCI_TAGS"), isDev, os.Getenv("HUSKYCI_GRAYLOG_PROTO"))

	glbgelf.Logger.SendLog(map[string]interface{}{
		"action": "main",
		"info":   "SERVER"}, "INFO", "Starting Husky...")
>>>>>>> f8a33e53

	configAPI := apiContext.GetAPIConfig()

	if err := checkHuskyRequirements(configAPI); err != nil {
		glbgelf.Logger.SendLog(map[string]interface{}{
			"action": "main",
			"info":   "SERVER"}, "ERROR", "Error starting Husky:", err)
		os.Exit(1)
	}

	echoInstance := echo.New()
	echoInstance.HideBanner = true

	echoInstance.Use(middleware.Logger())
	echoInstance.Use(middleware.Recover())
	echoInstance.Use(middleware.RequestID())

	echoInstance.GET("/healthcheck", analysis.HealthCheck)
	echoInstance.GET("/version", analysis.VersionHandler)
	echoInstance.GET("/husky/:id", analysis.StatusAnalysis)
	echoInstance.POST("/husky", analysis.ReceiveRequest)
	echoInstance.POST("/securitytest", analysis.CreateNewSecurityTest)
	echoInstance.POST("/repository", analysis.CreateNewRepository)

	huskyAPIport := fmt.Sprintf(":%d", configAPI.HuskyAPIPort)
	echoInstance.Logger.Fatal(echoInstance.Start(huskyAPIport))
}

func checkHuskyRequirements(configAPI *apiContext.APIConfig) error {

	// check if all environment variables are properly set.
	if err := checkEnvVars(); err != nil {
		return err
	}

	glbgelf.Logger.SendLog(map[string]interface{}{
		"action": "checkHuskyRequirements",
		"info":   "SERVER"}, "INFO", "Environment Variables: OK!")

	// check if all docker hosts are up and running docker API.
	if err := checkDockerHosts(configAPI); err != nil {
		return err
	}

	glbgelf.Logger.SendLog(map[string]interface{}{
		"action": "checkHuskyRequirements",
		"info":   "SERVER"}, "INFO", "Docker API Hosts: OK!")

	// check if MongoDB is acessible and credentials received are working.
	if err := checkMongoDB(); err != nil {
		return err
	}

	glbgelf.Logger.SendLog(map[string]interface{}{
		"action": "checkHuskyRequirements",
		"info":   "SERVER"}, "INFO", "MongoDB: OK!")

	// check if default securityTests are set into MongoDB.
	if err := checkDefaultSecurityTests(configAPI); err != nil {
		return err
	}

	glbgelf.Logger.SendLog(map[string]interface{}{
		"action": "checkHuskyRequirements",
		"info":   "SERVER"}, "INFO", "Default security tests set: OK!")

	return nil
}

func checkEnvVars() error {

	envVars := []string{
		"DOCKER_HOSTS_LIST",
		"MONGO_HOST",
		"MONGO_DATABASE_NAME",
		"MONGO_DATABASE_USERNAME",
		"MONGO_DATABASE_PASSWORD",
		"DOCKER_HOSTS_CERT",
		"DOCKER_HOSTS_KEY",
		// "GIT_PRIVATE_SSH_KEY", optional
		// "DOCKER_API_PORT", optional -> default value (2376)
		// "MONGO_PORT", optional -> default value (27017)
		// "HUSKY_API_PORT", optional -> default value (9999)
		// "MONGO_TIMEOUT", optional -> default value (60s)
	}

	var envIsSet bool
	var allEnvIsSet bool
	var errorString string

	env := make(map[string]string)
	allEnvIsSet = true
	for i := 0; i < len(envVars); i++ {
		env[envVars[i]], envIsSet = os.LookupEnv(envVars[i])
		if !envIsSet {
			errorString = errorString + envVars[i] + " "
			allEnvIsSet = false
		}
	}

	if allEnvIsSet == false {
		finalError := fmt.Sprintf("check environment variables: %s", errorString)
		return errors.New(finalError)
	}

	return nil
}

func checkDockerHosts(configAPI *apiContext.APIConfig) error {
	return docker.HealthCheckDockerAPI()
}

func checkMongoDB() error {

	_, err := db.Connect()

	if err != nil {
		mongoError := fmt.Sprintf("check mongoDB: %s", err)
		return errors.New(mongoError)
	}

	return nil
}

func checkDefaultSecurityTests(configAPI *apiContext.APIConfig) error {
	enryQuery := map[string]interface{}{"name": "enry"}
	enry, err := analysis.FindOneDBSecurityTest(enryQuery)
	if err == mgo.ErrNotFound {
		// As Enry securityTest is not set into MongoDB, HuskyCI will insert it.
		glbgelf.Logger.SendLog(map[string]interface{}{
			"action": "checkDefaultSecurityTests",
			"info":   "SERVER"}, "ERROR", "Enry securityTest not found!")
		enry = *configAPI.EnrySecurityTest
		if err := analysis.InsertDBSecurityTest(enry); err != nil {
			return err
		}
	} else if err != nil {
		return err
	}

	gasQuery := map[string]interface{}{"name": "gas"}
	gas, err := analysis.FindOneDBSecurityTest(gasQuery)
	if err == mgo.ErrNotFound {
		// As Gas securityTest is not set into MongoDB, HuskyCI will insert it.
		glbgelf.Logger.SendLog(map[string]interface{}{
			"action": "checkDefaultSecurityTests",
			"info":   "SERVER"}, "ERROR", "Gas securityTest not found!")
		gas = *configAPI.GasSecurityTest
		if err := analysis.InsertDBSecurityTest(gas); err != nil {
			return err
		}
	} else if err != nil {
		return err
	}

	brakemanQuery := map[string]interface{}{"name": "brakeman"}
	brakeman, err := analysis.FindOneDBSecurityTest(brakemanQuery)
	if err == mgo.ErrNotFound {
		// As Brakeman securityTest is not set into MongoDB, HuskyCI will insert it.
		glbgelf.Logger.SendLog(map[string]interface{}{
			"action": "checkDefaultSecurityTests",
			"info":   "SERVER"}, "ERROR", "Brakeman securityTest not found!")
		brakeman = *configAPI.BrakemanSecurityTest
		if err := analysis.InsertDBSecurityTest(brakeman); err != nil {
			return err
		}
	} else if err != nil {
		return err
	}

	banditQuery := map[string]interface{}{"name": "bandit"}
	bandit, err := analysis.FindOneDBSecurityTest(banditQuery)
	if err == mgo.ErrNotFound {
		// As Bandit securityTest is not set into MongoDB, HuskyCI will insert it.
		glbgelf.Logger.SendLog(map[string]interface{}{
			"action": "checkDefaultSecurityTests",
			"info":   "SERVER"}, "ERROR", "Bandit securityTest not found!")
		bandit = *configAPI.BanditSecurityTest
		if err := analysis.InsertDBSecurityTest(bandit); err != nil {
			return err
		}
	} else if err != nil {
		return err
	}

	return nil
}

func configAndPrintVersion(version, commit, date string) {

	analysis.Version.Project = projectName
	analysis.Version.Version = version
	analysis.Version.Commit = commit
	analysis.Version.Date = date

	printVersion(analysis.Version)
}

func printVersion(versionAPI types.VersionAPI) {
	vFlag := flag.Bool("v", false, "print current version")
	versionFlag := flag.Bool("version", false, "print current version")
	flag.Parse()

	if *vFlag || *versionFlag {
		versionAPI.Print()
		os.Exit(0)
	}

	if versionAPI.Version != "" {
		versionAPI.Print()
	}
}<|MERGE_RESOLUTION|>--- conflicted
+++ resolved
@@ -28,11 +28,8 @@
 
 func main() {
 
-<<<<<<< HEAD
 	configAndPrintVersion(version, commit, date)
 
-	fmt.Println("[*] Starting Husky...")
-=======
 	isDev := true
 	if strings.EqualFold(os.Getenv("HUSKYCI_DEV"), "false") {
 		isDev = false
@@ -43,7 +40,6 @@
 	glbgelf.Logger.SendLog(map[string]interface{}{
 		"action": "main",
 		"info":   "SERVER"}, "INFO", "Starting Husky...")
->>>>>>> f8a33e53
 
 	configAPI := apiContext.GetAPIConfig()
 
