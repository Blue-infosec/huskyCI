--- conflicted
+++ resolved
@@ -163,16 +163,7 @@
 		return err
 	}
 
-<<<<<<< HEAD
-	banditQuery := map[string]interface{}{"name": "bandit"}
-	bandit, err := analysis.FindOneDBSecurityTest(banditQuery)
-	if err == mgo.ErrNotFound {
-		// As Bandit securityTest is not set into MongoDB, Husky will insert it.
-		fmt.Println("[!] Bandit securityTest not found!")
-		bandit = *configAPI.BanditSecurityTest
-		if err := analysis.InsertDBSecurityTest(bandit); err != nil {
-=======
-	brakemanQuery := map[string]interface{}{"name": "brakeman"}
+  brakemanQuery := map[string]interface{}{"name": "brakeman"}
 	brakeman, err := analysis.FindOneDBSecurityTest(brakemanQuery)
 	if err == mgo.ErrNotFound {
 		// As Brakeman securityTest is not set into MongoDB, Husky will insert it.
@@ -181,7 +172,19 @@
 		fmt.Println("AKI")
 		fmt.Println(brakeman)
 		if err := analysis.InsertDBSecurityTest(brakeman); err != nil {
->>>>>>> 907b6f01
+			return err
+		}
+	} else if err != nil {
+		return err
+	}
+  
+	banditQuery := map[string]interface{}{"name": "bandit"}
+	bandit, err := analysis.FindOneDBSecurityTest(banditQuery)
+	if err == mgo.ErrNotFound {
+		// As Bandit securityTest is not set into MongoDB, Husky will insert it.
+		fmt.Println("[!] Bandit securityTest not found!")
+		bandit = *configAPI.BanditSecurityTest
+		if err := analysis.InsertDBSecurityTest(bandit); err != nil {
 			return err
 		}
 	} else if err != nil {
