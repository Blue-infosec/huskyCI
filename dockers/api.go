--- conflicted
+++ resolved
@@ -64,11 +64,7 @@
 func (d Docker) CreateContainer(analysis types.Analysis, image string, cmd string) (string, error) {
 
 	configAPI := context.GetAPIConfig()
-<<<<<<< HEAD
 	URL := configAPI.DockerHostsConfig.GetUrlCreate()
-=======
-	URL := fmt.Sprintf("https://%s:%d/v1.24/containers/create", configAPI.DockerHostsConfig.Addresses[0], configAPI.DockerHostsConfig.DockerAPIPort)
->>>>>>> ddfd6ae7
 	cmd = handleCmd(analysis.URL, analysis.Branch, cmd)
 
 	createContainerPayload := CreateContainerPayload{
@@ -113,18 +109,14 @@
 // StartContainer starts a container and returns its error.
 func (d Docker) StartContainer() error {
 	configAPI := context.GetAPIConfig()
-<<<<<<< HEAD
 	URL := configAPI.DockerHostsConfig.GetUrlStart(d.CID)
-	resp, err := http.Post(URL, "", nil)
-=======
-	dockerHost := fmt.Sprintf("%s:%d", configAPI.DockerHostsConfig.Addresses[0], configAPI.DockerHostsConfig.DockerAPIPort)
-	URL := fmt.Sprintf("https://%s/v1.24/containers/%s/start", dockerHost, d.CID)
-	client, err := d.NewClient()
+	
+  client, err := d.NewClient()
 	if err != nil {
 		fmt.Println("Error in POST to start the container:", err)
 	}
 	resp, err := client.Post(URL, "", nil)
->>>>>>> ddfd6ae7
+
 	if err != nil {
 		fmt.Println("Error in POST to start the container:", err)
 	}
@@ -136,11 +128,7 @@
 func (d Docker) WaitContainer(timeOutInSeconds int) error {
 
 	configAPI := context.GetAPIConfig()
-<<<<<<< HEAD
 	URL := configAPI.DockerHostsConfig.GetUrlWait(d.CID)
-=======
-	URL := fmt.Sprintf("https://%s:%d/v1.24/containers/%s/wait", configAPI.DockerHostsConfig.Addresses[0], configAPI.DockerHostsConfig.DockerAPIPort, d.CID)
->>>>>>> ddfd6ae7
 	jsonPayload := []byte{}
 
 	req, err := http.NewRequest("POST", URL, bytes.NewBuffer(jsonPayload))
@@ -169,18 +157,15 @@
 // ReadOutput returns the command ouput of a given containerID.
 func (d Docker) ReadOutput() (string, error) {
 	configAPI := context.GetAPIConfig()
-<<<<<<< HEAD
 	URL := configAPI.DockerHostsConfig.GetUrlOutPut(d.CID)
 	resp, err := http.Get(URL)
-=======
-	dockerHost := fmt.Sprintf("%s:%d", configAPI.DockerHostsConfig.Addresses[0], configAPI.DockerHostsConfig.DockerAPIPort)
-	URL := fmt.Sprintf("https://%s/v1.24/containers/%s/logs?stdout=1", dockerHost, d.CID)
+  
 	client, err := d.NewClient()
 	if err != nil {
 		return "", err
 	}
-	resp, err := client.Get(URL)
->>>>>>> ddfd6ae7
+	
+  resp, err := client.Get(URL)
 	if err != nil {
 		return "", err
 	}
@@ -195,18 +180,14 @@
 // PullImage pulls an image, like docker pull.
 func (d Docker) PullImage(image string) error {
 	configAPI := context.GetAPIConfig()
-<<<<<<< HEAD
 	URL := configAPI.DockerHostsConfig.GetUrlPull(image)
-	resp, err := http.Post(URL, "", nil)
-=======
-	dockerHost := fmt.Sprintf("%s:%d", configAPI.DockerHostsConfig.Addresses[0], configAPI.DockerHostsConfig.DockerAPIPort)
-	URL := fmt.Sprintf("https://%s/v1.24/images/create?fromImage=%s", dockerHost, image)
+
 	client, err := d.NewClient()
 	if err != nil {
 		fmt.Println("Error in POST to start the container:", err)
 	}
-	resp, err := client.Post(URL, "", nil)
->>>>>>> ddfd6ae7
+	
+  resp, err := client.Post(URL, "", nil)
 	if err != nil {
 		fmt.Println("Error in POST to start the container:", err)
 	}
@@ -217,18 +198,14 @@
 // ListImages returns the docker images, like docker image ls.
 func (d Docker) ListImages() string {
 	configAPI := context.GetAPIConfig()
-<<<<<<< HEAD
 	URL := configAPI.DockerHostsConfig.GetUrlList()
-	resp, err := http.Get(URL)
-=======
-	dockerHost := fmt.Sprintf("%s:%d", configAPI.DockerHostsConfig.Addresses[0], configAPI.DockerHostsConfig.DockerAPIPort)
-	URL := fmt.Sprintf("https://%s/v1.24/images/json", dockerHost)
+
 	client, err := d.NewClient()
 	if err != nil {
 		fmt.Println("Error in GET to get the images list:", err)
 	}
-	resp, err := client.Get(URL)
->>>>>>> ddfd6ae7
+
+  resp, err := client.Get(URL)
 	if err != nil {
 		fmt.Println("Error in GET to get the images list:", err)
 	}
@@ -241,20 +218,11 @@
 }
 
 // HealthCheckDockerAPI returns true if a 200 status code is received from dockerAddress or false otherwise.
-<<<<<<< HEAD
 func HealthCheckDockerAPI(dockerAddress string) error {
 	configAPI := context.GetAPIConfig()
 	URL := configAPI.DockerHostsConfig.GetUrlHealthCheck(dockerAddress)
 	resp, err := http.Get(URL)
-=======
-func (d Docker) HealthCheckDockerAPI(dockerAddress string) error {
-	URL := fmt.Sprintf("https://%s/v1.24/version", dockerAddress)
-	client, err := d.NewClient()
-	if err != nil {
-		return err
-	}
-	resp, err := client.Get(URL)
->>>>>>> ddfd6ae7
+
 	if err != nil {
 		return err
 	}
