// Copyright 2018 Globo.com authors. All rights reserved.
// Use of this source code is governed by a BSD-style
// license that can be found in the LICENSE file.

package context

import (
	"fmt"
	"os"
	"strconv"
	"strings"
	"sync"
	"time"

	"github.com/globocom/huskyci/types"
	"github.com/spf13/viper"
)

// MongoConfig represents MongoDB configuration.
type MongoConfig struct {
	Address      string
	DatabaseName string
	Timeout      time.Duration
	Username     string
	Password     string
	PoolLimit    int
}

// DockerHostsConfig represents Docker Hosts configuration.
type DockerHostsConfig struct {
	Address       string
	DockerAPIPort int
	Certificate   string
	Key           string
	Host          string
}

// APIConfig represents API configuration.
type APIConfig struct {
	MongoDBConfig        *MongoConfig
	DockerHostsConfig    *DockerHostsConfig
	HuskyAPIPort         int
	EnrySecurityTest     *types.SecurityTest
	GosecSecurityTest    *types.SecurityTest
	BanditSecurityTest   *types.SecurityTest
	BrakemanSecurityTest *types.SecurityTest
	RetirejsSecurityTest *types.SecurityTest
}

// APIConfiguration holds all API configuration.
var APIConfiguration *APIConfig
var onceConfig sync.Once

func init() {
	// check if Viper's config.yaml is properly set.
	if err := loadViper(); err != nil {
		return
	}
}

// GetAPIConfig returns the instance of an APIConfig.
func GetAPIConfig() *APIConfig {
	onceConfig.Do(func() {
		APIConfiguration = &APIConfig{
			MongoDBConfig:        getMongoConfig(),
			DockerHostsConfig:    getDockerHostsConfig(),
			HuskyAPIPort:         getAPIHostPort(),
			EnrySecurityTest:     getEnryConfig(),
			GosecSecurityTest:    getGosecConfig(),
			BanditSecurityTest:   getBanditConfig(),
			BrakemanSecurityTest: getBrakemanConfig(),
			RetirejsSecurityTest: getRetirejsConfig(),
		}
	})
	return APIConfiguration
}

// getDockerHostsConfig gets the Docker API hosts' configuration.
func getDockerHostsConfig() *DockerHostsConfig {

	dockerAPIPort := getDockerAPIPort()
	dockerHostsAddressesEnv := os.Getenv("DOCKER_HOSTS_LIST")
	dockerHostsAddresses := strings.Split(dockerHostsAddressesEnv, " ")
	dockerHostsCertificate := os.Getenv("DOCKER_HOSTS_CERT")
	dockerHostsKey := os.Getenv("DOCKER_HOSTS_KEY")

	return &DockerHostsConfig{
		Address:       dockerHostsAddresses[0],
		DockerAPIPort: dockerAPIPort,
		Certificate:   dockerHostsCertificate,
		Key:           dockerHostsKey,
		Host:          fmt.Sprintf("%s:%d", dockerHostsAddresses[0], dockerAPIPort),
	}
}

// getDockerAPIPort returns the port used by Docker API retrieved from an environment variable.
func getDockerAPIPort() int {
	dockerAPIport, err := strconv.Atoi(os.Getenv("DOCKER_API_PORT"))
	if err != nil {
		return 2376
	}
	return dockerAPIport
}

// getMongoConfig returns all MongoConfig retrieved from environment variables.
func getMongoConfig() *MongoConfig {

	mongoHost := os.Getenv("MONGO_HOST")
	mongoDatabaseName := os.Getenv("MONGO_DATABASE_NAME")
	mongoUserName := os.Getenv("MONGO_DATABASE_USERNAME")
	mongoPassword := os.Getenv("MONGO_DATABASE_PASSWORD")
	mongoTimeout := getMongoTimeout()
	mongoPort := getMongoPort()
	mongoAddress := fmt.Sprintf("%s:%d", mongoHost, mongoPort)
	mongoPoolLimit := getMongoPoolLimit()

	return &MongoConfig{
		Address:      mongoAddress,
		DatabaseName: mongoDatabaseName,
		Timeout:      mongoTimeout,
		Username:     mongoUserName,
		Password:     mongoPassword,
		PoolLimit:    mongoPoolLimit,
	}
}

// getMongoPort returns the port used by MongoDB retrieved from an environment variable.
func getMongoPort() int {
	mongoPort, err := strconv.Atoi(os.Getenv("MONGO_PORT"))
	if err != nil {
		return 27017
	}
	return mongoPort
}

// getAPIHostPort returns the API port retrieved from an environment variable.
func getAPIHostPort() int {
	apiPort, err := strconv.Atoi(os.Getenv("HUSKY_API_PORT"))
	if err != nil {
		apiPort = 8888
	}
	return apiPort
}

// getMongoTimeout returns MongoDB timeout retrieved form an environment variable.
func getMongoTimeout() time.Duration {
	mongoTimeout, err := strconv.Atoi(os.Getenv("MONGO_TIMEOUT"))
	if err != nil {
		return time.Duration(60) * time.Second
	}
	return time.Duration(mongoTimeout) * time.Second
}

// getMongoPoolLimit returns MongoDB pool limit retrieved form an environment variable.
func getMongoPoolLimit() int {
	mongoPoolLimit, err := strconv.Atoi(os.Getenv("MONGO_POOL_LIMIT"))
	if err != nil && mongoPoolLimit <= 0 {
		return 1000
	}
	return mongoPoolLimit
}

// getEnryConfig returns Enry configuration form config.yml using viper.
func getEnryConfig() *types.SecurityTest {
	return &types.SecurityTest{
		Name:             viper.GetString("enry.name"),
		Image:            viper.GetString("enry.image"),
		Cmd:              viper.GetString("enry.cmd"),
		Language:         viper.GetString("enry.language"),
		Default:          viper.GetBool("enry.default"),
		TimeOutInSeconds: viper.GetInt("enry.timeOutInSeconds"),
	}
}

// getBrakemanConfig returns Brakeman configuration form config.yml using viper.
func getBrakemanConfig() *types.SecurityTest {
	return &types.SecurityTest{
		Name:             viper.GetString("brakeman.name"),
		Image:            viper.GetString("brakeman.image"),
		Cmd:              viper.GetString("brakeman.cmd"),
		Language:         viper.GetString("brakeman.language"),
		Default:          viper.GetBool("brakeman.default"),
		TimeOutInSeconds: viper.GetInt("brakeman.timeOutInSeconds"),
	}
}

// getGosecConfig returns Gosec configuration form config.yml using viper.
func getGosecConfig() *types.SecurityTest {
	return &types.SecurityTest{
		Name:             viper.GetString("gosec.name"),
		Image:            viper.GetString("gosec.image"),
		Cmd:              viper.GetString("gosec.cmd"),
		Language:         viper.GetString("gosec.language"),
		Default:          viper.GetBool("gosec.default"),
		TimeOutInSeconds: viper.GetInt("gosec.timeOutInSeconds"),
	}
}

// getBanditConfig returns Bandit configuration form config.yml using viper.
func getBanditConfig() *types.SecurityTest {
	return &types.SecurityTest{
		Name:             viper.GetString("bandit.name"),
		Image:            viper.GetString("bandit.image"),
		Cmd:              viper.GetString("bandit.cmd"),
		Language:         viper.GetString("bandit.language"),
		Default:          viper.GetBool("bandit.default"),
		TimeOutInSeconds: viper.GetInt("bandit.timeOutInSeconds"),
	}
}

<<<<<<< HEAD
// loagViper loads Vipers configuration using config.yml file.
=======
func getRetirejsConfig() *types.SecurityTest {
	return &types.SecurityTest{
		Name:             viper.GetString("retirejs.name"),
		Image:            viper.GetString("retirejs.image"),
		Cmd:              viper.GetString("retirejs.cmd"),
		Language:         viper.GetString("retirejs.language"),
		Default:          viper.GetBool("retirejs.default"),
		TimeOutInSeconds: viper.GetInt("retirejs.timeOutInSeconds"),
	}
}

>>>>>>> fb9ff54e
func loadViper() error {
	viper.SetConfigName("config")
	viper.AddConfigPath(".")
	if err := viper.ReadInConfig(); err != nil {
		return err
	}
	return nil
}<|MERGE_RESOLUTION|>--- conflicted
+++ resolved
@@ -208,9 +208,6 @@
 	}
 }
 
-<<<<<<< HEAD
-// loagViper loads Vipers configuration using config.yml file.
-=======
 func getRetirejsConfig() *types.SecurityTest {
 	return &types.SecurityTest{
 		Name:             viper.GetString("retirejs.name"),
@@ -222,7 +219,7 @@
 	}
 }
 
->>>>>>> fb9ff54e
+// loagViper loads Vipers configuration using config.yml file.
 func loadViper() error {
 	viper.SetConfigName("config")
 	viper.AddConfigPath(".")
