--- conflicted
+++ resolved
@@ -35,7 +35,6 @@
 	var cResult string
 	analysisQuery := map[string]interface{}{"containers.CID": CID}
 
-<<<<<<< HEAD
 	// step 0.1: nil cOutput states that no Issues were found.
 	if cOutput == "" {
 		updateContainerAnalysisQuery := bson.M{
@@ -50,9 +49,7 @@
 		}
 		return
 	}
-
-=======
->>>>>>> 8da9d34e
+  
 	// step 0.2: error cloning repository!
 	if strings.Contains(cOutput, "ERROR_CLONING") {
 		errorOutput := fmt.Sprintf("Container error: %s", cOutput)
